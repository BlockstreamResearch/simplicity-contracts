--- conflicted
+++ resolved
@@ -462,10 +462,13 @@
     Ok(tx)
 }
 
-<<<<<<< HEAD
+/// Split a native UTXO into any number of outputs + change
+///
+/// # Errors
+/// Returns error if UTXO fetch fails or transaction finalization fails.
 #[instrument(skip_all, level = "debug", err)]
 pub fn split_native_any(
-    keypair: secp256k1::Keypair,
+    keypair: Keypair,
     fee_utxo: OutPoint,
     parts_to_split: u64,
     mut fee_amount: u64,
@@ -521,14 +524,11 @@
     Ok(tx)
 }
 
-#[allow(clippy::too_many_arguments)]
-=======
 /// Transfer native asset (LBTC) to another address.
 ///
 /// # Errors
 /// Returns error if amount+fee exceeds balance or transaction finalization fails.
 #[expect(clippy::too_many_arguments)]
->>>>>>> 3f785911
 pub fn transfer_native(
     keypair: &Keypair,
     utxo_outpoint: OutPoint,
