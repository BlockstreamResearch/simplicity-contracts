[package]
name = "contracts"
version = "0.1.0"
edition = "2024"
description = "Simplicity contract templates and helpers"
license = "MIT OR Apache-2.0"
repository = "https://github.com/BlockstreamResearch/simplicity-contracts"
readme = "README.md"
keywords = ["simplicity", "liquid", "bitcoin", "elements", "contracts"]
categories = ["cryptography::cryptocurrencies"]

[features]
<<<<<<< HEAD
default = ["sdk-basic", "sdk-options", "dcd", "simple-storage", "array-tr-storage"]
=======
default = ["sdk-basic", "sdk-options", "dcd", "simple-storage", "bytes32-tr-storage"]
>>>>>>> 6cc1ae2f
sdk-basic = []
sdk-options = []
dcd = []
simple-storage = []
<<<<<<< HEAD
array-tr-storage = []
=======
bytes32-tr-storage = []
>>>>>>> 6cc1ae2f

[lints]
workspace = true

[dependencies]
bincode = "2.0.1"

ring = { workspace = true }
sha2 = { workspace = true }

hex = { workspace = true }
anyhow = { workspace = true }

simplicityhl = { workspace = true }

simplicityhl-core = { path = "../simplicityhl-core", features = ["encoding"] }<|MERGE_RESOLUTION|>--- conflicted
+++ resolved
@@ -10,20 +10,13 @@
 categories = ["cryptography::cryptocurrencies"]
 
 [features]
-<<<<<<< HEAD
-default = ["sdk-basic", "sdk-options", "dcd", "simple-storage", "array-tr-storage"]
-=======
-default = ["sdk-basic", "sdk-options", "dcd", "simple-storage", "bytes32-tr-storage"]
->>>>>>> 6cc1ae2f
+default = ["sdk-basic", "sdk-options", "dcd", "simple-storage", "bytes32-tr-storage", "array-tr-storage"]
 sdk-basic = []
 sdk-options = []
 dcd = []
 simple-storage = []
-<<<<<<< HEAD
+bytes32-tr-storage = []
 array-tr-storage = []
-=======
-bytes32-tr-storage = []
->>>>>>> 6cc1ae2f
 
 [lints]
 workspace = true
