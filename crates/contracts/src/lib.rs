#![warn(clippy::all, clippy::pedantic)]
extern crate core;

<<<<<<< HEAD
#[cfg(feature = "array-tr-storage")]
mod array_tr_storage;
=======
#[cfg(feature = "bytes32-tr-storage")]
mod bytes32_tr_storage;
>>>>>>> 6cc1ae2f
#[cfg(feature = "dcd")]
mod dual_currency_deposit;
mod options;
#[cfg(feature = "simple-storage")]
mod simple_storage;

#[cfg(any(feature = "sdk-basic", feature = "sdk-options"))]
pub mod sdk;

<<<<<<< HEAD
#[cfg(feature = "array-tr-storage")]
pub use array_tr_storage::*;
=======
#[cfg(feature = "bytes32-tr-storage")]
pub use bytes32_tr_storage::*;
>>>>>>> 6cc1ae2f
#[cfg(feature = "dcd")]
pub use dual_currency_deposit::*;
pub use options::*;
#[cfg(feature = "simple-storage")]
pub use simple_storage::*;<|MERGE_RESOLUTION|>--- conflicted
+++ resolved
@@ -1,13 +1,10 @@
 #![warn(clippy::all, clippy::pedantic)]
 extern crate core;
 
-<<<<<<< HEAD
 #[cfg(feature = "array-tr-storage")]
 mod array_tr_storage;
-=======
 #[cfg(feature = "bytes32-tr-storage")]
 mod bytes32_tr_storage;
->>>>>>> 6cc1ae2f
 #[cfg(feature = "dcd")]
 mod dual_currency_deposit;
 mod options;
@@ -17,13 +14,10 @@
 #[cfg(any(feature = "sdk-basic", feature = "sdk-options"))]
 pub mod sdk;
 
-<<<<<<< HEAD
 #[cfg(feature = "array-tr-storage")]
 pub use array_tr_storage::*;
-=======
 #[cfg(feature = "bytes32-tr-storage")]
 pub use bytes32_tr_storage::*;
->>>>>>> 6cc1ae2f
 #[cfg(feature = "dcd")]
 pub use dual_currency_deposit::*;
 pub use options::*;
